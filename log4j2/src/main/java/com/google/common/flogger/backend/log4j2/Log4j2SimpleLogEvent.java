/*
 * Copyright (C) 2019 The Flogger Authors.
 *
 * Licensed under the Apache License, Version 2.0 (the "License");
 * you may not use this file except in compliance with the License.
 * You may obtain a copy of the License at
 *
 * http://www.apache.org/licenses/LICENSE-2.0
 *
 * Unless required by applicable law or agreed to in writing, software
 * distributed under the License is distributed on an "AS IS" BASIS,
 * WITHOUT WARRANTIES OR CONDITIONS OF ANY KIND, either express or implied.
 * See the License for the specific language governing permissions and
 * limitations under the License.
 */

package com.google.common.flogger.backend.log4j2;

import com.google.common.collect.ImmutableList;
import com.google.common.flogger.LogSite;
import com.google.common.flogger.MetadataKey;
import com.google.common.flogger.backend.LogData;
import com.google.common.flogger.backend.MetadataHandler;
import com.google.common.flogger.backend.MetadataProcessor;
import com.google.common.flogger.context.ContextDataProvider;
import org.apache.logging.log4j.Level;
import org.apache.logging.log4j.Logger;
import org.apache.logging.log4j.ThreadContext;
import org.apache.logging.log4j.core.LogEvent;
import org.apache.logging.log4j.core.impl.ContextDataFactory;
import org.apache.logging.log4j.core.impl.Log4jLogEvent;
import org.apache.logging.log4j.core.util.Throwables;
import org.apache.logging.log4j.message.SimpleMessage;
import org.apache.logging.log4j.util.StringMap;

import java.util.Map;
import java.util.Set;
import java.util.concurrent.TimeUnit;

/**
 * Class that represents a log entry that can be written to log4j2.
 */
final class Log4j2SimpleLogEvent implements Log4j2MessageFormatter.SimpleLogHandler {
  private static final MetadataHandler<MetadataKey.KeyValueHandler> HANDLER = MetadataHandler
      .builder((MetadataHandler.ValueHandler<Object, MetadataKey.KeyValueHandler>) (key, value, kvh) ->
              ValueList.appendValues(key.getLabel(), value, kvh))
      // Passing a list is important to delegate the formatting to the layout class.
      // At this point we do not know the target format, e.g. PatternLayout vs
      // JsonLayout
      .setDefaultRepeatedHandler((key, values, kvh) -> kvh.handle(key.getLabel(), ImmutableList.copyOf(values)))
      .build();

  // Note: Currently the logger is only used to set the logger name in the log
  // event and that looks
  // like it might always be identical to the fluent logger name, so this field
  // might be redundant.
  private final Logger logger;
  private final LogData logData;
  // The following fields are set when handleFormattedLogMessage() is called.
  // Level and message will be set to valid values, but the cause is nullable.
  //
  // Note: The log4j level is only used once elsewhere, so it could easily removed
  // to reduce the
  // size of allocations and just recalculated from LogData.
  private Level level = null;
  private String message = null;
  private Throwable thrown = null;

  private Log4j2SimpleLogEvent(Logger logger, LogData logData) {
    this.logger = logger;
    this.logData = logData;
    Log4j2LogDataFormatter.format(logData, this);
  }

  private Log4j2SimpleLogEvent(Logger logger, LogData badLogData, RuntimeException error) {
    this.logger = logger;
    this.logData = badLogData;
    Log4j2LogDataFormatter.formatBadLogData(error, badLogData, this);
  }

  /**
   * Creates a {@link Log4j2SimpleLogEvent} for a normal log statement from the
   * given data.
   */
  static Log4j2SimpleLogEvent create(Logger logger, LogData data) {
    return new Log4j2SimpleLogEvent(logger, data);
  }

  /**
   * Creates a {@link Log4j2SimpleLogEvent} in the case of an error during
   * logging.
   */
  static Log4j2SimpleLogEvent error(Logger logger, RuntimeException error, LogData data) {
    return new Log4j2SimpleLogEvent(logger, data, error);
  }

  @Override
  public void handleFormattedLogMessage(java.util.logging.Level level, String message, Throwable thrown) {
    this.level = Log4j2LoggerBackend.toLog4jLevel(level);
    this.message = message;
    this.thrown = thrown;
  }

  Level getLevel() {
    return level;
  }

  LogEvent asLoggingEvent() {
    // We do not support 'MDC.getContext()' and 'NDC.getStack()' and we do not make any attempt to merge Log4j2
    // context data with Flogger's context data. Instead, users should use the ScopedLoggingContext (Grpc).
    //
    // Flogger's ScopedLoggingContext allows to include additional metadata and tags into logs which are
    // written from current thread.
    //
    // Example:
    // try (ScopedLoggingContext.LoggingContextCloseable ctx = ContextDataProvider.getInstance()
    //          .getContextApiSingleton()
    //          .newContext()
    //          .withMetadata(COUNT_KEY, 23)
    //          .withTags(Tags.builder().addTag("foo").addTag("baz", "bar").addTag("baz", "bar2").build())
    //          .install()) {
    //
    //      // do business logic that triggers logs
    // }
    //
    // The statement above will result in adding the following data to the context map:
    // {count=23, tags=[foo, baz=bar2, baz=bar]}.
    // By using '%X{key}' or '%X' in the ConversionPattern of an appender the metadata can be included in the
    // logs.

    // The fully qualified class name of the logger instance is normally used to compute the log
    // location (file, class, method, line number) from the stacktrace. Since we already have the
    // log location in hand we don't need this computation. By passing in null as fully qualified
    // class name of the logger instance we ensure that the log location computation is disabled.
    // this is important since the log location computation is very expensive.
    return Log4jLogEvent.newBuilder()
<<<<<<< HEAD
            .setLoggerName(logger.toString())
            .setLoggerFqcn(null)
            .setLevel(level)
            .setMessage(new SimpleMessage(message))
            .setThreadName(Thread.currentThread().getName())
            // Don't use Duration here as (a) it allocates and (b) we can't allow error on overflow.
            .setTimeMillis(TimeUnit.NANOSECONDS.toMillis(logData.getTimestampNanos()))
            .setThrown(thrown != null ? Throwables.getRootCause(thrown) : null)
            .setIncludeLocation(true)
            .setSource(getLocationInfo())
            .setContextData(createContextMap())
            .build();
  }

  private StringMap createContextMap() {
    StringMap contextData = ContextDataFactory.createContextData(logData.getMetadata().size());
    MetadataProcessor.forScopeAndLogSite(ContextDataProvider.getInstance().getMetadata(), logData.getMetadata())
            .process(HANDLER, ((key, value) ->
                    contextData.putValue(key, ValueList.maybeWrap(value, contextData.getValue(key)))));
    contextData.freeze();
    return contextData;
=======
        .setLoggerName(logger.getName())
        .setLoggerFqcn(null)
        .setLevel(level)
        .setMessage(new SimpleMessage(message))
        .setThreadName(Thread.currentThread().getName())
        // Don't use Duration here as (a) it allocates and (b) we can't allow error on overflow.
        .setTimeMillis(TimeUnit.NANOSECONDS.toMillis(logData.getTimestampNanos()))
        .setThrown(thrown != null ? Throwables.getRootCause(thrown) : null)
        .setIncludeLocation(true)
        .setSource(getLocationInfo())
        .setContextMap(mdcProperties)
        .build();
>>>>>>> 42793486
  }

  private StackTraceElement getLocationInfo() {
    LogSite logSite = logData.getLogSite();
    return new StackTraceElement(logSite.getClassName(), logSite.getMethodName(), logSite.getFileName(),
        logSite.getLineNumber());
  }

  @Override
  public String toString() {
    // Note that this toString() method is _not_ safe against exceptions thrown by
    // user toString().
    StringBuilder out = new StringBuilder();
    out.append(getClass().getSimpleName()).append(" {\n  message: ").append(message).append('\n');
    Log4j2LogDataFormatter.appendLogData(logData, out);
    out.append("\n}");
    return out.toString();
  }
}<|MERGE_RESOLUTION|>--- conflicted
+++ resolved
@@ -134,8 +134,7 @@
     // class name of the logger instance we ensure that the log location computation is disabled.
     // this is important since the log location computation is very expensive.
     return Log4jLogEvent.newBuilder()
-<<<<<<< HEAD
-            .setLoggerName(logger.toString())
+            .setLoggerName(logger.getName())
             .setLoggerFqcn(null)
             .setLevel(level)
             .setMessage(new SimpleMessage(message))
@@ -156,20 +155,6 @@
                     contextData.putValue(key, ValueList.maybeWrap(value, contextData.getValue(key)))));
     contextData.freeze();
     return contextData;
-=======
-        .setLoggerName(logger.getName())
-        .setLoggerFqcn(null)
-        .setLevel(level)
-        .setMessage(new SimpleMessage(message))
-        .setThreadName(Thread.currentThread().getName())
-        // Don't use Duration here as (a) it allocates and (b) we can't allow error on overflow.
-        .setTimeMillis(TimeUnit.NANOSECONDS.toMillis(logData.getTimestampNanos()))
-        .setThrown(thrown != null ? Throwables.getRootCause(thrown) : null)
-        .setIncludeLocation(true)
-        .setSource(getLocationInfo())
-        .setContextMap(mdcProperties)
-        .build();
->>>>>>> 42793486
   }
 
   private StackTraceElement getLocationInfo() {
