--- conflicted
+++ resolved
@@ -15,12 +15,8 @@
 java_library(
     name = "log4j2_backend",
     srcs = LOG4J2_BACKEND_SRCS,
-<<<<<<< HEAD
     javacopts = ["-source 1.8 -target 1.8"],
-=======
-    javacopts = ["-source 1.6 -target 1.6"],
     resources = LOG4J2_BACKEND_RESOURCES,
->>>>>>> de2f5a37
     tags = ["maven_coordinates=com.google.flogger:flogger-log4j2-backend:${project.version}"],
     deps = [
         "//api",
